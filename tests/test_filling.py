--- conflicted
+++ resolved
@@ -1,17 +1,10 @@
 """Test automatic field filling functionality."""
 
-<<<<<<< HEAD
-import base64
-import uuid
-=======
->>>>>>> 753ec05a
 from typing import Literal
 from unittest.mock import patch
 
 from scim2_models import Group
-from scim2_models import Meta
 from scim2_models import User
-from scim2_models.resources.resource_type import ResourceType
 from scim2_models.resources.user import X509Certificate
 
 from scim2_tester.filling import fill_with_random_values
@@ -20,37 +13,9 @@
 from scim2_tester.filling import get_random_example_value
 
 
-<<<<<<< HEAD
-class MockClient:
-    def __init__(self):
-        self.resource_models = [User, Group]
-
-    def get_resource_model(self, model_name):
-        model_map = {"User": User, "Group": Group}
-        return model_map.get(model_name)
-
-    def create(self, obj):
-        obj.id = str(uuid.uuid4())
-        obj.meta = Meta(
-            location=f"http://scim-tester.test/{obj.id}",
-            resource_type=ResourceType.from_resource(obj).name,
-        )
-        return obj
-
-
-def test_generate_random_value_bytes_field():
-    """Validates random value generation for bytes fields."""
-    config = CheckConfig()
-    context = CheckContext(MockClient(), config)
-
-    cert = X509Certificate(value=base64.b64encode(b"placeholder"))
-
-    value = generate_random_value(context, cert, "value", {})
-=======
 def test_generate_random_value_bytes_field(testing_context):
     """Validates random value generation for bytes fields."""
     value = generate_random_value(testing_context, urn="value", model=X509Certificate)
->>>>>>> 753ec05a
 
     assert isinstance(value, str)
 
@@ -68,24 +33,17 @@
     assert result != Group
 
 
-<<<<<<< HEAD
-def test_generate_random_value_for_reference():
+def test_generate_random_value_for_reference(testing_context):
     """Validates random value generation for reference fields."""
-    config = CheckConfig()
-    context = CheckContext(MockClient(), config)
-
     group = Group()
 
-    result = fill_with_random_values(context, group)
+    result = fill_with_random_values(testing_context, group)
 
     assert len(result.members) == 1
     assert result.members[0].value == result.members[0].ref.rsplit("/", 1)[-1]
 
 
-def test_fill_with_empty_field_list():
-=======
 def test_fill_with_empty_field_list(testing_context):
->>>>>>> 753ec05a
     """Confirms no fields are modified when empty field list provided."""
     user = User(user_name="test")
     original_user_name = user.user_name
